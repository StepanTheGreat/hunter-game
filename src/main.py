import pygame as pg
import numpy as np
import moderngl as gl
import config

import batch
from objects.player import Player
import math

TILE_SIZE = 48

FOV = 90
ASPECT_RATIO = config.H/config.W
ZFAR = 1024
ZNEAR = 0.1

def load_texture(ctx: gl.Context, path: str, color_channels: int = 4) -> gl.Texture:
    """
    Load an image and upload it to the GPU. It takes a gl context, image path and amount of color channels
    (default is 4) as arguments.
    """
    surf = pg.image.load(path)
    return ctx.texture(surf.get_size(), color_channels, surf.get_view("1"))

def load_str(path: str) -> str:
    contents = None
    with open(path, "r") as file:
        contents = file.read()
    return contents

SHADER_VERTEX = load_str("../shaders/main.vert")
SHADER_FRAGMENT = load_str("../shaders/main.frag")

def perspective_matrix(aspect_ratio: float, fov: float, zfar: float, znear: float) -> np.ndarray:
    zdiff = zfar-znear
    f = 1/np.tan(fov/2*2/np.pi)
    return np.array([
        f*aspect_ratio, 0, 0, 0,
        0, f, 0, 0,
        0, 0, (zfar+znear)/zdiff, 1,
        0, 0, -(2*zfar*znear)/zdiff, 0
    ], dtype=np.float32)

def gen_tile_geometry(
    coords: tuple[int, int], 
    size: float, 
    color: tuple[int, int, int],
    neighbours: tuple[bool, bool, bool, bool]
) -> tuple[np.ndarray, np.ndarray, int]:
    """ 
    This function generates geometry for a tile. It generates a tile mesh, constructs its verticies and
    generates an index buffer, both of which will be returned at the end of the call.

    ## Arguments:
        `coords`: x, y integer coordinates of the tile on the map (0, 0 is top-left)
        `size`: a floating point scalar to size the mesh
        `neighbours`: a 4-sized tuple of neighbours `[top, left, right, bottom]`. It's used to cull unused geometry, 
        so True means a neighbour exists, and False - it doesn't.

    This function will sacrifice useless verticies (4 tile corners) for the sake of conveniency.
    Theoretically this shouldn't be a serious problem since most culling should be done for the verticies outside,
    but this is simply a notice.
    """
    # The coordinates are topleft
    s = size
    x, y = coords
    x, y = x*s, y*s
    r, g, b = color
    top_neighbour, left_neighbour, right_neighbour, bottom_neighbour = neighbours

    quad_indices = lambda cind: np.array([cind, cind+1, cind+2, cind+1, cind+2, cind+3], dtype=np.uint32)

    # The incrementing index, that will be returned later
    verticies = np.array([], dtype=np.float32)
    indices = np.array([], dtype=np.uint32)
    current_index = 0

    if not top_neighbour:
        verticies = np.append(verticies, np.array([
            x,   s, y,        r, g, b,      0, 0,
            x+s, s, y,        r, g, b,      1, 0,
            x,   0, y,        r, g, b,      0, 1,
            x+s, 0, y,        r, g, b,      1, 1
        ], dtype=np.float32))
        indices = np.append(indices, quad_indices(current_index))
        current_index += 4

    if not bottom_neighbour:
        verticies = np.append(verticies, np.array([
            x,   s, y+s,    r, g, b,    0, 0,
            x+s, s, y+s,    r, g, b,    1, 0,
            x,   0, y+s,    r, g, b,    0, 1,
            x+s, 0, y+s,    r, g, b,    1, 1,
        ], dtype=np.float32))
        indices = np.append(indices, quad_indices(current_index))
        current_index += 4

    if not left_neighbour:
        verticies = np.append(verticies, np.array([
            x, s, y,        r, g, b,    0, 0,
            x, s, y+s,      r, g, b,    1, 0,
            x, 0, y,        r, g, b,    0, 1,
            x, 0, y+s,      r, g, b,    1, 1,
        ], dtype=np.float32))
        indices = np.append(indices, quad_indices(current_index))
        current_index += 4

    if not right_neighbour:
        verticies = np.append(verticies, np.array([
            x+s, s, y,      r, g, b,    0, 0,
            x+s, s, y+s,    r, g, b,    1, 0,
            x+s, 0, y,      r, g, b,    0, 1,
            x+s, 0, y+s,    r, g, b,    1, 1,
        ], dtype=np.float32))
        indices = np.append(indices, quad_indices(current_index))
        current_index += 4

    return verticies, indices


screen = pg.display.set_mode((config.W, config.H), vsync=True, flags=pg.OPENGL | pg.DOUBLEBUF)
ctx = gl.get_context()
clock = pg.time.Clock()
quitted = False

white_surf = pg.Surface((1, 1), pg.SRCALPHA)
white_surf.fill((255, 255, 255, 255))
white_texture = ctx.texture(white_surf.get_size(), 4, white_surf.get_view("1"))

color_map = {}
color_map[1] = load_texture(ctx, "../images/window.png")
color_map[2] = load_texture(ctx, "../images/brick.jpg", 3)
color_map[3] = (0.8, 0.8, 0.55)
color_map[4] = (0.12, 0.8, 0.6)

transparent_tiles = set([1])

color_map[1].filter = (gl.NEAREST, gl.NEAREST)
color_map[2].filter = (gl.NEAREST, gl.NEAREST)

player = Player((0, 0))
# enemy = load_texture(renderer, "images/meteorite.png")
enemy_pos = pg.Vector2(3*TILE_SIZE, 0)

tiles_w, tiles_h = 8, 8
tiles = [
    [1, 1, 0, 0, 0, 0, 2, 2],
    [2, 0, 0, 0, 0, 0, 0, 2],
    [3, 0, 0, 2, 0, 0, 0, 1],
    [1, 0, 0, 4, 1, 1, 0, 1],
    [3, 0, 0, 0, 0, 0, 0, 2],
    [2, 0, 0, 0, 0, 0, 0, 2],
    [2, 0, 0, 0, 0, 0, 0, 3],
    [1, 3, 0, 0, 0, 0, 3, 3],
]

tilemap_rects = []
for y, row in enumerate(tiles):
    for x, tile in enumerate(row):
        if tile != 0:
            tilemap_rects.append(pg.Rect(x*TILE_SIZE, y*TILE_SIZE, TILE_SIZE, TILE_SIZE))

pipeline = batch.Pipeline(
    ctx, 
    SHADER_VERTEX, SHADER_FRAGMENT, 
    ["position", "color", "uv"]
)

static_batcher = batch.StaticBatcher()
transparent_static_batcher = batch.StaticBatcher()

for y, row in enumerate(tiles):
    for x, tile in enumerate(row):
        if tile != 0:
            left_neighbour = (x > 0 and tiles[y][x-1] != 0)
            right_neighbour = (x < tiles_w-1 and tiles[y][x+1] != 0)
            top_neighbour = (y > 0 and tiles[y-1][x] != 0)
            bottom_neighbour = (y < tiles_h-1 and tiles[y+1][x] != 0)

            material = color_map[tile]

            color = (1, 1, 1) if type(material) is gl.Texture else material
            texture = material if type(material) is gl.Texture else white_texture 

            tile_verts, tile_inds = gen_tile_geometry(
                (x, y), 
                TILE_SIZE,
                color,
                [top_neighbour, left_neighbour, right_neighbour, bottom_neighbour]
            )

            if len(tile_verts) > 0 and len(tile_inds) > 0:
                batcher = transparent_static_batcher if tile in transparent_tiles else static_batcher
                batcher.push_geometry(
                    texture,
                    tile_verts,
                    tile_inds,
                    pipeline
                )

static_batcher.sync()
transparent_static_batcher.sync()

ctx.enable(gl.DEPTH_TEST)
# ctx.enable(gl.CULL_FACE)

ctx.enable(gl.SRC_ALPHA | gl.ONE_MINUS_SRC_ALPHA)

projection = perspective_matrix(ASPECT_RATIO, FOV, ZFAR, ZNEAR)
pipeline["projection"] = projection

while not quitted:
    dt = clock.tick(config.FPS) / 1000
    for event in pg.event.get():
        if event.type == pg.QUIT:
            quitted = True
    
    pg.display.set_caption(str(math.floor(clock.get_fps())))

    player.update(dt)
    # for rect in tilemap_rects:
    #     player.collide(rect)

    pipeline["camera_rot"] = player.camera_rotation().flatten()
    pipeline["camera_pos"] = player.camera_pos()

    ctx.clear(0, 0, 0, 1)

<<<<<<< HEAD
    pipeline["texture"] = 0

    for batcher in (static_batcher, transparent_static_batcher):
        for group_texture, group in batcher.get_batches():
            group_texture.use()
            group.render(gl.TRIANGLES)
=======
    pipeline["material"] = 0
    for group_texture, group in static_batcher.get_batches():
        group_texture.use()
        group.render(gl.TRIANGLES)
>>>>>>> 2942d0b2
    
    pg.display.flip()

pg.quit()<|MERGE_RESOLUTION|>--- conflicted
+++ resolved
@@ -202,7 +202,6 @@
 transparent_static_batcher.sync()
 
 ctx.enable(gl.DEPTH_TEST)
-# ctx.enable(gl.CULL_FACE)
 
 ctx.enable(gl.SRC_ALPHA | gl.ONE_MINUS_SRC_ALPHA)
 
@@ -226,19 +225,10 @@
 
     ctx.clear(0, 0, 0, 1)
 
-<<<<<<< HEAD
-    pipeline["texture"] = 0
-
-    for batcher in (static_batcher, transparent_static_batcher):
-        for group_texture, group in batcher.get_batches():
-            group_texture.use()
-            group.render(gl.TRIANGLES)
-=======
     pipeline["material"] = 0
     for group_texture, group in static_batcher.get_batches():
         group_texture.use()
         group.render(gl.TRIANGLES)
->>>>>>> 2942d0b2
     
     pg.display.flip()
 
