--- conflicted
+++ resolved
@@ -30,15 +30,10 @@
 def make_app(conf: AppConfig) -> plugin.App:
     "Construct the main application"
 
-<<<<<<< HEAD
     builder = plugin.AppBuilder(
         core.CoreModulesPlugin(conf),
         PluginsCollection()
     )
-=======
-    builder = plugin.AppBuilder(core.CoreModulesPlugin(conf))
-    builder.add_plugins(PluginsCollection())
->>>>>>> 7e9b37c4
 
     return plugin.App(builder)
 
