from plugin import Resources, Schedule, Plugin, run_if, resource_exists

from core.entity import EntityWorld

from plugins.graphics import Renderer2D
from plugins.entities.player import Player
from plugins.entities.sprite import Sprite

from modules.tilemap import WorldMap

# Remove this constant. A minimap should be a GUI element, not a standalone plugin
TILE_SIZE = 48
MINIMAP_SCALE = 0.5

@run_if(resource_exists, WorldMap)
def draw_minimap(resources: Resources):
    wmap = resources[WorldMap]
    renderer = resources[Renderer2D]

    entities = resources[EntityWorld]

    tiles = wmap.get_map().get_tiles()
    scale = MINIMAP_SCALE

    offsetx, offsety = wmap.get_offset()

    tile_size = TILE_SIZE * scale
    player_size = Player.HITBOX_SIZE * scale
    sprite_size = Sprite.HITBOX_SIZE * scale

    rects = []
    for y, row in enumerate(tiles):
        for x, tile in enumerate(row):
            posx, posy = offsetx+x, offsety+y
            if tile != 0:
<<<<<<< HEAD
                renderer.draw_rect((posx*tile_size, posy*tile_size, tile_size, tile_size), (0.2, 0.2, 0.2))
=======
                rects.append(
                    ((x*tile_size, y*tile_size, tile_size, tile_size), (0.2, 0.2, 0.2))
    )
    renderer.draw_rects(rects)
>>>>>>> 5eb7193f

    players = entities.get_group(Player)
    if len(players) > 0:
        player = players[0]
        pos = player.get_pos()/TILE_SIZE*tile_size
        renderer.draw_circle((pos.x, pos.y), player_size, (0, 1, 0))

    for sprite in entities.get_group(Sprite):
        pos = sprite.get_pos()/TILE_SIZE*tile_size
        renderer.draw_circle((pos.x, pos.y), sprite_size, (1, 0, 0))

class MinimapPlugin(Plugin):
    def build(self, app):
        app.add_systems(Schedule.Draw, draw_minimap)<|MERGE_RESOLUTION|>--- conflicted
+++ resolved
@@ -33,14 +33,10 @@
         for x, tile in enumerate(row):
             posx, posy = offsetx+x, offsety+y
             if tile != 0:
-<<<<<<< HEAD
-                renderer.draw_rect((posx*tile_size, posy*tile_size, tile_size, tile_size), (0.2, 0.2, 0.2))
-=======
                 rects.append(
                     ((x*tile_size, y*tile_size, tile_size, tile_size), (0.2, 0.2, 0.2))
     )
     renderer.draw_rects(rects)
->>>>>>> 5eb7193f
 
     players = entities.get_group(Player)
     if len(players) > 0:
