--- conflicted
+++ resolved
@@ -69,13 +69,8 @@
     def post_init(self, resources):
         spawn_entities(resources)
 
-<<<<<<< HEAD
-        #resources[SoundManager].load_music("sounds/test_sound.ogg")
-        #resources[SoundManager].play_music()
-=======
         # resources[SoundManager].load_music("sounds/test_sound.ogg")
         # resources[SoundManager].play_music()
->>>>>>> 7bc94047
 
     def pre_destroy(self, resources):
         # We need to close our listener and server before leaving
